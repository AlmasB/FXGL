<?xml version="1.0" encoding="UTF-8"?>

<project xmlns="http://maven.apache.org/POM/4.0.0"
         xmlns:xsi="http://www.w3.org/2001/XMLSchema-instance"
         xsi:schemaLocation="http://maven.apache.org/POM/4.0.0 http://maven.apache.org/xsd/maven-4.0.0.xsd">
    <modelVersion>4.0.0</modelVersion>
    <parent>
        <artifactId>fxgl-framework</artifactId>
        <groupId>com.github.almasb</groupId>
<<<<<<< HEAD
        <version>1M-SNAPSHOT</version>
=======
        <version>0.4.4-SNAPSHOT</version>
>>>>>>> 1b3b4048
    </parent>

    <artifactId>fxgl</artifactId>
    <packaging>jar</packaging>

<<<<<<< HEAD
    <repositories>
        <repository>
            <id>kotlinx</id>
            <url>https://kotlin.bintray.com/kotlinx/</url>
        </repository>

        <repository>
            <id>oss.sonatype.org-snapshot</id>
            <url>http://oss.sonatype.org/content/repositories/snapshots</url>
        </repository>
    </repositories>

=======
>>>>>>> 1b3b4048
    <dependencies>
        <dependency>
            <groupId>org.jetbrains.kotlin</groupId>
            <artifactId>kotlin-stdlib</artifactId>
            <version>${kotlin.version}</version>
        </dependency>

        <dependency>
            <groupId>org.jetbrains.kotlinx</groupId>
            <artifactId>kotlinx-coroutines-core</artifactId>
            <version>${kotlinx.version}</version>
        </dependency>

        <dependency>
            <groupId>org.jfxtras</groupId>
            <artifactId>jfxtras-window</artifactId>
            <version>${jfxtras.version}</version>
        </dependency>

        <dependency>
            <groupId>com.fasterxml.jackson.core</groupId>
            <artifactId>jackson-databind</artifactId>
            <version>${jackson.version}</version>
        </dependency>

        <dependency>
            <groupId>com.fasterxml.jackson.module</groupId>
            <artifactId>jackson-module-kotlin</artifactId>
            <version>${jackson.version}</version>
        </dependency>

        <dependency>
            <groupId>org.apache.httpcomponents</groupId>
            <artifactId>httpclient</artifactId>
            <version>${apache.http.version}</version>
        </dependency>

        <dependency>
            <groupId>io.github.lukehutch</groupId>
            <artifactId>fast-classpath-scanner</artifactId>
            <version>${classpath.scanner.version}</version>
        </dependency>

        <dependency>
            <groupId>com.gluonhq</groupId>
            <artifactId>charm-down-plugin-storage</artifactId>
            <version>${charm.down.version}</version>
        </dependency>

        <dependency>
            <groupId>com.gluonhq</groupId>
            <artifactId>charm-down-plugin-storage-desktop</artifactId>
            <version>${charm.down.version}</version>
        </dependency>

        <dependency>
            <groupId>com.github.almasb</groupId>
            <artifactId>fxgl-plugin-audio</artifactId>
            <version>0.0.1-SNAPSHOT</version>
        </dependency>

        <dependency>
            <groupId>com.github.almasb</groupId>
            <artifactId>fxgl-plugin-audio-desktop</artifactId>
            <version>0.0.1-SNAPSHOT</version>
        </dependency>
    </dependencies>

    <build>
        <resources>
            <resource>
                <directory>src/main/resources</directory>
                <excludes>
                    <exclude>**/*.java</exclude>
                    <exclude>**/system.properties</exclude>
                </excludes>
            </resource>

            <resource>
                <directory>src/main/resources</directory>
                <filtering>true</filtering>
                <includes>
                    <include>**/system.properties</include>
                </includes>
            </resource>
        </resources>

        <plugins>
            <!-- Compile kotlin -->
            <plugin>
                <groupId>org.jetbrains.kotlin</groupId>
                <artifactId>kotlin-maven-plugin</artifactId>
            </plugin>

            <!-- Create sources.jar -->
            <plugin>
                <groupId>org.apache.maven.plugins</groupId>
                <artifactId>maven-source-plugin</artifactId>
            </plugin>

            <!-- Create javadoc.jar -->
            <plugin>
                <groupId>org.apache.maven.plugins</groupId>
                <artifactId>maven-javadoc-plugin</artifactId>
            </plugin>

            <!-- Attach kotlin sources -->
            <plugin>
                <groupId>org.codehaus.mojo</groupId>
                <artifactId>build-helper-maven-plugin</artifactId>
            </plugin>

            <!-- Create uber jar -->
            <plugin>
                <groupId>org.apache.maven.plugins</groupId>
                <artifactId>maven-shade-plugin</artifactId>
                <version>${maven.shade.version}</version>
                <configuration>
                    <outputFile>${project.build.directory}/fxgl-${project.version}-uber.jar</outputFile>
                </configuration>
                <executions>
                    <!-- Run shade goal on package phase -->
                    <execution>
                        <phase>package</phase>
                        <goals>
                            <goal>shade</goal>
                        </goals>
                    </execution>
                </executions>
            </plugin>

            <!-- Generate test coverage reports -->
            <plugin>
                <groupId>org.jacoco</groupId>
                <artifactId>jacoco-maven-plugin</artifactId>
                <version>${jacoco.version}</version>
                <configuration>
                    <destFile>${project.build.directory}/coverage-reports/jacoco-unit.exec</destFile>
                    <dataFile>${project.build.directory}/coverage-reports/jacoco-unit.exec</dataFile>
                    
                    <!-- Ignore 3rd party code and developer tools -->
                    
                    <excludes>
                        <exclude>com/almasb/fxgl/physics/box2d/**/*</exclude>
                        <exclude>com/almasb/fxgl/ai/**/*</exclude>
                        <exclude>com/almasb/fxgl/core/**/*</exclude>
                        <exclude>com/almasb/fxgl/devtools/**/*</exclude>
                    </excludes>
                </configuration>
                <executions>
                    <execution>
                        <id>jacoco-initialize</id>
                        <goals>
                            <goal>prepare-agent</goal>
                        </goals>
                    </execution>
                    <execution>
                        <id>jacoco-site</id>
                        <phase>package</phase>
                        <goals>
                            <goal>report</goal>
                        </goals>
                    </execution>
                    <execution>
                        <id>report</id>
                        <phase>test</phase>
                        <goals>
                            <goal>report</goal>
                        </goals>
                    </execution>
                </executions>
            </plugin>
        </plugins>
    </build>
</project><|MERGE_RESOLUTION|>--- conflicted
+++ resolved
@@ -7,31 +7,19 @@
     <parent>
         <artifactId>fxgl-framework</artifactId>
         <groupId>com.github.almasb</groupId>
-<<<<<<< HEAD
-        <version>1M-SNAPSHOT</version>
-=======
         <version>0.4.4-SNAPSHOT</version>
->>>>>>> 1b3b4048
     </parent>
 
     <artifactId>fxgl</artifactId>
     <packaging>jar</packaging>
-
-<<<<<<< HEAD
+    
     <repositories>
-        <repository>
-            <id>kotlinx</id>
-            <url>https://kotlin.bintray.com/kotlinx/</url>
-        </repository>
-
         <repository>
             <id>oss.sonatype.org-snapshot</id>
             <url>http://oss.sonatype.org/content/repositories/snapshots</url>
         </repository>
     </repositories>
 
-=======
->>>>>>> 1b3b4048
     <dependencies>
         <dependency>
             <groupId>org.jetbrains.kotlin</groupId>
