--- conflicted
+++ resolved
@@ -6,11 +6,7 @@
     <parent>
         <artifactId>fxgl-framework</artifactId>
         <groupId>com.github.almasb</groupId>
-<<<<<<< HEAD
-        <version>1M-SNAPSHOT</version>
-=======
         <version>0.4.4-SNAPSHOT</version>
->>>>>>> 1b3b4048
     </parent>
     <modelVersion>4.0.0</modelVersion>
 
